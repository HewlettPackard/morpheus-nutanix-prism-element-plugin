/*
 * Copyright 2024 Morpheus Data, LLC.
 *
 * Licensed under the Apache License, Version 2.0 (the "License");
 * you may not use this file except in compliance with the License.
 * You may obtain a copy of the License at
 *
 *    http://www.apache.org/licenses/LICENSE-2.0
 *
 * Unless required by applicable law or agreed to in writing, software
 * distributed under the License is distributed on an "AS IS" BASIS,
 * WITHOUT WARRANTIES OR CONDITIONS OF ANY KIND, either express
 * or implied.
 * See the License for the specific language governing permissions and
 * limitations under the License.
 *
 */

package com.morpheusdata.nutanix.prismelement.plugin

import com.morpheusdata.core.MorpheusContext
import com.morpheusdata.core.Plugin
import com.morpheusdata.core.data.DataQuery
import com.morpheusdata.core.providers.CloudProvider
import com.morpheusdata.core.providers.ProvisionProvider
import com.morpheusdata.core.util.ConnectionUtils
import com.morpheusdata.core.util.HttpApiClient
import com.morpheusdata.model.AccountCredential
import com.morpheusdata.model.BackupProvider
import com.morpheusdata.model.Cloud
import com.morpheusdata.model.CloudFolder
import com.morpheusdata.model.CloudPool
import com.morpheusdata.model.ComputeServer
import com.morpheusdata.model.ComputeServerType
import com.morpheusdata.model.Datastore
import com.morpheusdata.model.Icon
import com.morpheusdata.model.Network
import com.morpheusdata.model.NetworkPool
import com.morpheusdata.model.NetworkPoolRange
import com.morpheusdata.model.NetworkSubnetType
import com.morpheusdata.model.NetworkType
import com.morpheusdata.model.OptionType
import com.morpheusdata.model.ServicePlan
import com.morpheusdata.model.StorageControllerType
import com.morpheusdata.model.StorageVolumeType
import com.morpheusdata.model.VirtualImage
import com.morpheusdata.model.VirtualImageLocation
import com.morpheusdata.nutanix.prismelement.plugin.utils.NutanixPrismElementApiService
import com.morpheusdata.request.ValidateCloudRequest
import com.morpheusdata.response.ServiceResponse
import groovy.util.logging.Slf4j
import org.bouncycastle.util.test.FixedSecureRandom

import java.security.MessageDigest

/**
 * Cloud provider for the Nutanix Prism Element Plugin
 *
 * TODO: Omitted the 'securityTypes', 'networkServerTypes' and 'serverGroupTypes' from the embedded computeZoneType
 * 		 seed. Once there are hooks in the providers, we should fill them in.
 */
@Slf4j
class NutanixPrismElementPluginCloudProvider implements CloudProvider {
	public static final String CLOUD_PROVIDER_CODE = 'nutanix'
	public static final String CLOUD_PROVIDER_NAME = 'Nutanix Prism Element'
	private final oneGB = (1024 * 1024 * 1024) as Long

	protected MorpheusContext context
	protected Plugin plugin

	NutanixPrismElementPluginCloudProvider(Plugin plugin, MorpheusContext ctx) {
		super()
		this.@plugin = plugin
		this.@context = ctx
	}

	/**
	 * Grabs the description for the CloudProvider
	 * @return String
	 */
	@Override
	String getDescription() {
		return '''Nutanix Prism Element is a comprehensive management solution for hyper-converged infrastructure, 
providing intuitive, centralized control over storage, compute, and networking resources. 
It streamlines operations with powerful automation, analytics, and one-click simplicity.'''
	}

	/**
	 * Returns the Cloud logo for display when a user needs to view or add this cloud. SVGs are preferred.
	 * @since 0.13.0
	 * @return Icon representation of assets stored in the src/assets of the project.
	 */
	@Override
	Icon getIcon() {
		return new Icon(path:'nutanix.svg', darkPath:'nutanix-dark.svg')
	}

	/**
	 * Returns the circular Cloud logo for display when a user needs to view or add this cloud. SVGs are preferred.
	 * @since 0.13.6
	 * @return Icon
	 */
	@Override
	Icon getCircularIcon() {
		return new Icon(path:'nutanix-circular.svg', darkPath:'nutanix-circular-dark.svg')
	}

	/**
	 * {@inheritDoc}
	 */
	@Override
	Collection<OptionType> getOptionTypes() {
<<<<<<< HEAD
		Collection<OptionType> options = []
=======
        Collection<OptionType> options = []
>>>>>>> 6aa7f4d3
		options << new OptionType(
				name: 'Api Url',
				code: 'nutanix-prism-element-api-url',
				displayOrder: 0,
				fieldContext: 'domain',
				fieldName: 'serviceUrl',
				fieldCode: 'gomorpheus.label.apiUrl',
				required: true,
				inputType: OptionType.InputType.TEXT,
				placeHolder: 'https://nutanix.domain.com:9440'
		)
<<<<<<< HEAD
		options << new OptionType(
				code: 'zoneType.nutanix.credential',
				inputType: OptionType.InputType.CREDENTIAL,
				name: 'Credentials',
				fieldName: 'type',
				fieldLabel: 'Credentials',
				fieldContext: 'credential',
				fieldCode: 'gomorpheus.label.credentials',
				fieldSet: '',
				fieldGroup: 'Connection Config',
				required: true,
				global: false,
				helpBlock: '',
				defaultValue: 'local',
				displayOrder: 1,
				optionSource: 'credentials',
				config: '{"credentialTypes":["username-password"]}'
		)
=======
        options << new OptionType(
                code: 'zoneType.nutanix.credential',
                inputType: OptionType.InputType.CREDENTIAL,
                name: 'Credentials',
                fieldName: 'type',
                fieldLabel: 'Credentials',
                fieldContext: 'credential',
                fieldCode: 'gomorpheus.label.credentials',
                fieldSet: '',
                fieldGroup: 'Connection Config',
                required: true,
                global: false,
                helpBlock: '',
                defaultValue: 'local',
                displayOrder: 1,
                optionSource: 'credentials',
				config: '{"credentialTypes":["username-password"]}'
        )
>>>>>>> 6aa7f4d3

		options << new OptionType(
				name: 'Username',
				code: 'nutanix-prism-element-username',
				displayOrder: 2,
				fieldContext: 'domain',
				fieldName: 'serviceUsername',
				fieldCode: 'gomorpheus.label.username',
				required: true,
				inputType: OptionType.InputType.TEXT,
				localCredential: true,
		)

		options << new OptionType(
				name: 'Password',
				code: 'nutanix-prism-element-password',
				displayOrder: 3,
				fieldContext: 'domain',
				fieldName: 'servicePassword',
				fieldCode: 'gomorpheus.label.password',
				required: true,
				inputType: OptionType.InputType.PASSWORD,
				localCredential: true,
		)

		options << new OptionType(
				name: 'Api Version',
				code: 'nutanix-prism-element-api-version',
				displayOrder: 4,
				fieldContext: 'domain',
				fieldName: 'serviceVersion',
				fieldCode: 'gomorpheus.label.apiVersion',
				required: true,
				inputType: OptionType.InputType.SELECT,
				optionSourceType: NutanixPrismElementVersionDatasetProvider.PROVIDER_NAMESPACE,
				optionSource: NutanixPrismElementVersionDatasetProvider.PROVIDER_KEY,
		)

		options << new OptionType(
				name: 'Import Existing',
				code: 'nutanix-prism-element-import-existing',
				displayOrder: 5,
				fieldContext: 'config',
				fieldName: 'importExisting',
				fieldCode: 'gomorpheus.label.inventoryExistingInstances',
				inputType: OptionType.InputType.CHECKBOX,
		)

		options << new OptionType(
				name: 'Enable VNC',
				code: 'nutanix-prism-element-enable-hypervisor-console',
				displayOrder: 6,
				fieldContext: 'config',
				fieldName: 'enableVnc',
				fieldCode: 'gomorpheus.label.enableHyperVConsole',
				fieldGroup:'Advanced',
				inputType: OptionType.InputType.CHECKBOX,
		)

		options << new OptionType(
				name: 'Default Image Store',
				code: 'nutanix-prism-element-default-image-store',
				displayOrder: 7,
				fieldContext: 'config',
				fieldName: 'imageStoreId',
				fieldCode: 'gomorpheus.label.defaultImageStore',
				fieldGroup:'Advanced',
				inputType: OptionType.InputType.SELECT,
				optionSourceType: NutanixPrismElementImageStoreDatasetProvider.PROVIDER_NAMESPACE,
				optionSource: NutanixPrismElementImageStoreDatasetProvider.PROVIDER_KEY,
		)

		options << new OptionType(
				name: 'Enable Network Type Selection',
				code: 'nutanix-prism-element-enable-network-type-selection',
				displayOrder: 8,
				fieldContext: 'config',
				fieldName: 'enableNetworkTypeSelection',
				fieldCode: 'gomorpheus.label.enableNetworkTypeSelection',
				fieldGroup: 'Advanced',
				inputType: OptionType.InputType.CHECKBOX,
		)

<<<<<<< HEAD
		return options
=======
        return options
>>>>>>> 6aa7f4d3
	}

	/**
	 * Grabs available provisioning providers related to the target Cloud Plugin. Some clouds have multiple provisioning
	 * providers or some clouds allow for service based providers on top like (Docker or Kubernetes).
	 * @return Collection of ProvisionProvider
	 */
	@Override
	Collection<ProvisionProvider> getAvailableProvisionProviders() {
		return this.@plugin.getProvidersByType(ProvisionProvider) as Collection<ProvisionProvider>
	}

	/**
	 * {@inheritDoc}
	 */
	@Override
	Collection<BackupProvider> getAvailableBackupProviders() {
		Collection<BackupProvider> providers = []
		return providers
	}

	/**
	 * {@inheritDoc}
	 */
	@Override
	Collection<NetworkType> getNetworkTypes() {
		Collection<NetworkType> networks = []

		def childNetwork = context.async.network.type.find(new DataQuery().withFilter('code', 'childNetwork')).blockingGet()
		if (childNetwork != null) {
			networks << childNetwork
		} else {
			log.error("Unable to find NetworkType dependency: 'childNetwork'")
		}

		networks << new NetworkType(
				code: 'nutanixVlan',
				name: 'VLAN',
				description: '',
				externalType: 'Network',
				cidrEditable: true,
				dhcpServerEditable: true,
				dnsEditable: true,
				gatewayEditable: true,
				vlanIdEditable: true,
				canAssignPool: true,
		)

		networks << new NetworkType(
				code: 'nutanixManagedVlan',
				name: 'Managed VLAN',
				description: '',
				externalType: 'Network',
				cidrEditable: true,
				dhcpServerEditable: true,
				dnsEditable: true,
				gatewayEditable: true,
				vlanIdEditable: true,
				canAssignPool: true,
		)

		networks
	}

	/**
	 * {@inheritDoc}
	 */
	@Override
	Collection<NetworkSubnetType> getSubnetTypes() {
		[]
	}

	/**
	 * {@inheritDoc}
	 */
	@Override
	Collection<StorageVolumeType> getStorageVolumeTypes() {
		Collection<StorageVolumeType> volumeTypes = []

		volumeTypes << new StorageVolumeType(
				code: 'nutanix-scsi',
				externalId: 'nutanix_SCSI',
				displayName: 'Nutanix SCSI',
				name: 'scsi',
				description: 'Nutanix - SCSI',
				displayOrder: 1,
				defaultType: true,
				minStorage: oneGB,
				allowSearch: true,
		)

		volumeTypes << new StorageVolumeType(
				code: 'nutanix-sata',
				externalId: 'nutanix_SATA',
				displayName: 'Nutanix SATA',
				name: 'sata',
				description: 'Nutanix - SATA',
				displayOrder: 2,
				defaultType: true,
				minStorage: oneGB,
				allowSearch: true,
		)

		volumeTypes << new StorageVolumeType(
				code: 'nutanix-ide',
				externalId: 'nutanix_IDE',
				displayName: 'Nutanix IDE',
				name: 'ide',
				description: 'Nutanix - IDE',
				displayOrder: 3,
				defaultType: true,
				minStorage: oneGB,
				allowSearch: true,
		)

		volumeTypes
	}

	/**
	 * {@inheritDoc}
	 */
	@Override
	Collection<StorageControllerType> getStorageControllerTypes() {
		[]
	}

	/**
	 * {@inheritDoc}
	 */
	@Override
	Collection<ComputeServerType> getComputeServerTypes() {
		Collection<ComputeServerType> serverTypes = []

		serverTypes << new ComputeServerType(
				code: 'nutanixMetalHypervisor',
				name: 'Nutanix Hypervisor - Metal',
				platform: 'linux',
				nodeType: 'nutanix-node',
				externalDelete: false,
				managed: false,
				controlPower: false,
				computeService: 'nutanixComputeService',
				displayOrder: 1,
				hasAutomation: false,
				bareMetalHost: true,
				agentType: null,
				provisionTypeCode: CLOUD_PROVIDER_CODE)

		serverTypes << new ComputeServerType(
				code: 'nutanixVm',
				name: 'Nutanix Instance',
				description: '',
				platform: 'linux',
				nodeType: 'morpheus-vm-node',
				computeService: 'nutanixComputeService',
				displayOrder: 0,
				guestVm: true,
				provisionTypeCode : CLOUD_PROVIDER_CODE)

	// Note: the definition is commented out in embedded. Keeping in case it needs to be re-enabled in the future
//    		serverTypes << new ComputeServerType(
//    			code: 'nutanixWindowsVm',
//    			name: 'Nutanix Instance - Windows',
//    			description: '',
//    			platform: 'windows',
//    			nodeType: 'morpheus-windows-vm-node',
//    			reconfigureSupported: true,
//    			enabled: true,
//    			selectable: false,
//    			externalDelete: true,
//    			managed: true,
//    			controlPower: true,
//    			controlSuspend: false,
//    			creatable: false,
//    			computeService: 'nutanixComputeService',
//    			displayOrder: 0,
//    			hasAutomation: true,
//    			containerHypervisor: false,
//    			bareMetalHost: false,
//    			vmHypervisor: false,
//    			agentType: ComputeServerType.AgentType.guest,
//    			guestVm: true,
//    			provisionTypeCode: CLOUD_PROVIDER_CODE)

		serverTypes << new ComputeServerType(
				code: 'nutanixUnmanaged',
				name: 'Nutanix Instance',
				description: 'nutanix vm',
				platform: 'linux',
				nodeType: 'unmanaged',
				managed: false,
				computeService: 'nutanixComputeService',
				displayOrder: 99,
				hasAutomation: false,
				agentType: null,
				managedServerType: 'nutanixVm',
				guestVm: true,
				provisionTypeCode: CLOUD_PROVIDER_CODE,
		)

		serverTypes << new ComputeServerType(
				code: 'nutanixLinux',
				name: 'Nutanix Docker Host',
				description: '',
				platform: 'linux',
				nodeType: 'morpheus-node',
				computeService: 'nutanixComputeService',
				displayOrder: 20,
				containerHypervisor: true,
				agentType: ComputeServerType.AgentType.host,
				containerEngine: ComputeServerType.ContainerEngine.docker,
				computeTypeCode: 'docker-host',
				provisionTypeCode: CLOUD_PROVIDER_CODE,
		)

		//kubernetes
		serverTypes << new ComputeServerType(
				code:'nutanixKubeMaster',
				name:'Nutanix Kubernetes Master',
				description:'',
				platform:'linux',
				nodeType:'kube-master',
				controlSuspend:true,
				creatable:true,
				computeService:'nutanixComputeService',
				displayOrder:15,
				containerHypervisor:true,
				agentType: ComputeServerType.AgentType.host,
				containerEngine: ComputeServerType.ContainerEngine.docker,
				provisionTypeCode: CLOUD_PROVIDER_CODE,
				computeTypeCode: 'kube-master',
		)

		serverTypes << new ComputeServerType(
				code: 'nutanixKubeWorker',
				name: 'Nutanix Kubernetes Worker',
				description: '',
				platform: 'linux',
				nodeType: 'kube-worker',
				controlSuspend: true,
				creatable: true,
				computeService: 'nutanixComputeService',
				displayOrder: 16,
				containerHypervisor: true,
				agentType: ComputeServerType.AgentType.guest,
				containerEngine: ComputeServerType.ContainerEngine.docker,
				provisionTypeCode: CLOUD_PROVIDER_CODE,
				computeTypeCode: 'kube-worker',
		)

		serverTypes
	}

	/**
	 * Validates the submitted cloud information to make sure it is functioning correctly.
	 * If a {@link ServiceResponse} is not marked as successful then the validation results will be
	 * bubbled up to the user.
	 * @param cloudInfo cloud
	 * @param validateCloudRequest Additional validation information
	 * @return ServiceResponse
	 */
	@Override
	ServiceResponse validate(Cloud cloudInfo, ValidateCloudRequest validateCloudRequest) {
		log.info("validate: {}", cloudInfo)
		try {
			if(cloudInfo) {
				String username = ""
				String password = ""
				def url = (cloudInfo.serviceUrl ?: cloudInfo.configMap.apiUrl) as String
				if(validateCloudRequest.credentialType?.toString()?.isNumber()) {
					AccountCredential accountCredential = morpheus.async.accountCredential.get(validateCloudRequest.credentialType.toLong()).blockingGet()
					password = accountCredential.data.password
					username = accountCredential.data.username
				} else if(validateCloudRequest.credentialType == 'username-password') {
					password = validateCloudRequest.credentialPassword ?: cloudInfo.servicePassword ?: cloudInfo.configMap.password
					username = validateCloudRequest.credentialUsername ?: cloudInfo.servicePassword ?: cloudInfo.configMap.username
				} else if(validateCloudRequest.credentialType == 'local') {
					if(validateCloudRequest.opts?.zone?.servicePassword && validateCloudRequest.opts?.zone?.servicePassword != '************') {
						password = validateCloudRequest.opts?.zone?.servicePassword
					} else {
						password = cloudInfo.servicePassword ?: cloudInfo.configMap.password
					}
					username = validateCloudRequest.opts?.zone?.serviceUsername ?: cloudInfo.serviceUsername ?: cloudInfo.configMap.username
				}

				if(username?.isBlank()) {
					return ServiceResponse.error('Enter a username')
				} else if(password?.isBlank()) {
					return ServiceResponse.error('Enter a password')
				} else if(url?.isBlank()) {
					return ServiceResponse.error('Enter an api url')
				} else {
					def authConfig = [
							username: username,
							password: password,
							basePath: '/api/nutanix/v3/',
							apiVersion:  cloudInfo.serviceVersion ?: 'v1',
							apiUrl: url,
							apiNumber: cloudInfo.serviceVersion.replace('v', '').toDouble(),
					]
					HttpApiClient apiClient = new HttpApiClient()
					apiClient.networkProxy = cloudInfo.apiProxy
<<<<<<< HEAD
					try {
						def containerList = NutanixPrismElementApiService.listContainers(apiClient, authConfig)
						if(containerList.success == true) {
							return ServiceResponse.success()
						} else {
							return ServiceResponse.error('Invalid credentials')
						}
					} finally {
						apiClient.shutdownClient()
=======
					def containerList = NutanixPrismElementApiService.listContainers(apiClient, authConfig)
					if(containerList.success == true) {
						return ServiceResponse.success()
					} else {
						return ServiceResponse.error('Invalid credentials')
>>>>>>> 6aa7f4d3
					}
				}
			} else {
				return ServiceResponse.error('No cloud found')
			}
		} catch(e) {
			log.error('Error validating cloud', e)
			return ServiceResponse.error('Error validating cloud')
		}
	}

	/**
	 * Called when a Cloud From Morpheus is first saved. This is a hook provided to take care of initial state
	 * assignment that may need to take place.
	 * @param cloudInfo instance of the cloud object that is being initialized.
	 * @return ServiceResponse
	 */
	@Override
	ServiceResponse initializeCloud(Cloud cloudInfo) {
		log.info("initializeCloud: ${cloudInfo}")
		if (cloudInfo) {
			if (cloudInfo.enabled) {
				return refresh(cloudInfo)
			}
		} else {
			return ServiceResponse.error('No cloud found')
		}

		return ServiceResponse.success()
	}

	/**
	 * Zones/Clouds are refreshed periodically by the Morpheus Environment. This includes things like caching of brownfield
	 * environments and resources such as Networks, Datastores, Resource Pools, etc.
	 * @param cloudInfo cloud
	 * @return ServiceResponse. If ServiceResponse.success == true, then Cloud status will be set to Cloud.Status.ok. If
	 * ServiceResponse.success == false, the Cloud status will be set to ServiceResponse.data['status'] or Cloud.Status.error
	 * if not specified. So, to indicate that the Cloud is offline, return `ServiceResponse.error('cloud is not reachable', null, [status: Cloud.Status.offline])`
	 */
	@Override
	ServiceResponse refresh(Cloud cloudInfo) {
		log.debug("refresh: ${cloudInfo}")

		HttpApiClient client = new HttpApiClient()
		client.networkProxy = cloudInfo.apiProxy
		try {
			def syncDate = new Date()
			def apiUrl = NutanixPrismElementApiService.getNutanixApiUrl(cloudInfo)
			def apiUrlObj = new URL(apiUrl)
			def apiHost = apiUrlObj.getHost()
			def apiPort = apiUrlObj.getPort() > 0 ? apiUrlObj.getPort() : (apiUrlObj?.getProtocol()?.toLowerCase() == 'https' ? 443 : 80)

			def proxySettings = cloudInfo.apiProxy
			def hostOnline = ConnectionUtils.testHostConnectivity(apiHost, apiPort, true, true, proxySettings)
			log.debug("nutanix online: ${apiHost} ${hostOnline}")
			if(hostOnline) {
				def testResults = NutanixPrismElementApiService.testConnection(client, [zone:cloudInfo])

				if(testResults.success) {
					def regionCode = calculateRegionCode(cloudInfo)
					if (cloudInfo.regionCode != regionCode) {
						convertOldRegionCodes(cloudInfo.regionCode, regionCode)
						cloudInfo.regionCode = regionCode
						context.async.cloud.save(cloudInfo)
					}
					context.async.cloud.updateCloudStatus(cloudInfo, Cloud.Status.syncing, null, syncDate)
//					cacheNetworks([zone: zone, proxySettings: proxySettings])
//					cacheContainers([zone: zone])
//					cacheImages([zone: zone])
//					cacheHosts([zone: zone])

//					def doInventory = cloudInfo.getConfigProperty('importExisting')
//					if (cloudInfo.serviceVersion != 'v3') {
//						if (doInventory == 'on' || doInventory == 'true' || doInventory == true)
//							cacheVirtualMachinesV2([zone: zone, createNew: true])
//						else
//							cacheVirtualMachinesV2([zone: zone, createNew: false])
//					} else {
//						if (doInventory == 'on' || doInventory == 'true' || doInventory == true)
//							cacheVirtualMachines([zone: zone, createNew: true])
//						else
//							cacheVirtualMachines([zone: zone, createNew: false])
//					}
//					cacheSnapshotsV2([zone: zone])
					context.services.operationNotification.clearZoneAlarm(cloudInfo)
					context.async.cloud.updateCloudStatus(cloudInfo, Cloud.Status.ok, null, syncDate)
				} else {
					if(testResults.invalidLogin) {
						context.async.cloud.updateCloudStatus(cloudInfo, Cloud.Status.offline, 'nutanix invalid credentials', syncDate)
						context.services.operationNotification.createZoneAlarm(cloudInfo,'nutanix invalid credentials')
					} else {
						context.async.cloud.updateCloudStatus(cloudInfo, Cloud.Status.offline, 'nutanix host not reachable', syncDate)
						context.services.operationNotification.createZoneAlarm(cloudInfo,'nutanix invalid credentials')
					}
				}
			} else {
				context.async.cloud.updateCloudStatus(cloudInfo, Cloud.Status.offline, 'nutanix host not reachable', syncDate)
				context.services.operationNotification.createZoneAlarm(cloudInfo,'nutanix host not reachable')
			}
		} catch(e) {
			log.error("refresh cloud error: ${e}", e)
			return ServiceResponse.error()
		} finally {
			client.shutdownClient()
		}
		return ServiceResponse.success()
	}

	static String calculateRegionCode(Cloud cloudInfo) {
		def apiUrl = cloudInfo?.getConfigProperty('apiUrl')
		def regionString = "${apiUrl}"
		MessageDigest md = MessageDigest.getInstance("SHA3-224")
		md.update(regionString.bytes)
		byte[] checksum = md.digest()
		return checksum.encodeHex().toString()
	}

	void convertOldRegionCodes(String oldRegionCode,String newRegionCode) {
		if (oldRegionCode && newRegionCode) {
			List<VirtualImageLocation> imageLocations = context.async.virtualImage.location.list(new DataQuery().withFilter("imageRegion", oldRegionCode))
					.filter{ it.imageRegion == oldRegionCode }
					.map {
						it.imageRegion = newRegionCode
						it
					}
					.collect()

			def imageLocationSaveResult = context.services.virtualImage.location.bulkSave(imageLocations)
			if (imageLocationSaveResult.hasFailures()) {
				log.error("Failed to update new region code for virtual image locations: ${imageLocationSaveResult.failedItems.code}")
			}

			List<VirtualImage> images = context.async.virtualImage.list(new DataQuery().withFilter("imageRegion", oldRegionCode))
					.filter{ it.imageRegion == oldRegionCode }
					.map {
						it.imageRegion = newRegionCode
						it
					}
					.collect()

			def imageSaveResult = context.services.virtualImage.bulkSave(images)
			if (imageSaveResult.hasFailures()) {
				log.error("Failed to update new region code for virtual images: ${imageSaveResult.failedItems.code}")
			}

			List<ServicePlan> servicePlans = context.async.servicePlan.list(new DataQuery().withFilter("regionCode", oldRegionCode))
					.filter{ it.regionCode == oldRegionCode }
					.map {
						it.regionCode = newRegionCode
						it
					}
					.collect()

			def servicePlanSaveResult = context.services.servicePlan.bulkSave(servicePlans)
			if (servicePlanSaveResult.hasFailures()) {
				log.error("Failed to update new region code for service plans: ${servicePlanSaveResult.failedItems.code}")
			}
		}
	}

	/**
	 * Zones/Clouds are refreshed periodically by the Morpheus Environment. This includes things like caching of brownfield
	 * environments and resources such as Networks, Datastores, Resource Pools, etc. This represents the long term sync method that happens
	 * daily instead of every 5-10 minute cycle
	 * @param cloudInfo cloud
	 */
	@Override
	void refreshDaily(Cloud cloudInfo) {
	}

	/**
	 * Called when a Cloud From Morpheus is removed. This is a hook provided to take care of cleaning up any state.
	 * @param cloudInfo instance of the cloud object that is being removed.
	 * @return ServiceResponse
	 */
	@Override
	ServiceResponse deleteCloud(Cloud cloudInfo) {
		return ServiceResponse.success()
	}

	/**
	 * Returns whether the cloud supports {@link CloudPool}
	 * @return Boolean
	 */
	@Override
	Boolean hasComputeZonePools() {
		return false
	}

	/**
	 * Returns whether a cloud supports {@link Network}
	 * @return Boolean
	 */
	@Override
	Boolean hasNetworks() {
		return true
	}

	/**
	 * {@inheritDoc}
	 */
	@Override
	Boolean canCreateNetworks() {
		true
	}

	/**
	 * Returns whether a cloud supports {@link CloudFolder}
	 * @return Boolean
	 */
	@Override
	Boolean hasFolders() {
		return false
	}

	/**
	 * Returns whether a cloud supports {@link Datastore}
	 * @return Boolean
	 */
	@Override
	Boolean hasDatastores() {
		return true
	}

	/**
	 * Returns whether a cloud supports bare metal VMs
	 * @return Boolean
	 */
	@Override
	Boolean hasBareMetal() {
		return false
	}

	/**
	 * {@inheritDoc}
	 */
	@Override
	Boolean hasCloudInit() {
		return true
	}

	/**
	 * Indicates if the cloud supports the distributed worker functionality
	 * @return Boolean
	 */
	@Override
	Boolean supportsDistributedWorker() {
		return true
	}

	/**
	 * Called when a server should be started. Returning a response of success will cause corresponding updates to usage
	 * records, result in the powerState of the computeServer to be set to 'on', and related instances set to 'running'
	 * @param computeServer server to start
	 * @return ServiceResponse
	 */
	@Override
	ServiceResponse startServer(ComputeServer computeServer) {
		return ServiceResponse.success()
	}

	/**
	 * Called when a server should be stopped. Returning a response of success will cause corresponding updates to usage
	 * records, result in the powerState of the computeServer to be set to 'off', and related instances set to 'stopped'
	 * @param computeServer server to stop
	 * @return ServiceResponse
	 */
	@Override
	ServiceResponse stopServer(ComputeServer computeServer) {
		return ServiceResponse.success()
	}

	/**
	 * Called when a server should be deleted from the Cloud.
	 * @param computeServer server to delete
	 * @return ServiceResponse
	 */
	@Override
	ServiceResponse deleteServer(ComputeServer computeServer) {
		return ServiceResponse.success()
	}

	/**
	 * Grabs the singleton instance of the provisioning provider based on the code defined in its implementation.
	 * Typically Providers are singleton and instanced in the {@link Plugin} class
	 * @param providerCode String representation of the provider short code
	 * @return the ProvisionProvider requested
	 */
	@Override
	ProvisionProvider getProvisionProvider(String providerCode) {
		return getAvailableProvisionProviders().find { it.code == providerCode }
	}

	/**
	 * Returns the default provision code for fetching a {@link ProvisionProvider} for this cloud.
	 * This is only really necessary if the provision type code is the exact same as the cloud code.
	 * @return the provision provider code
	 */
	@Override
	String getDefaultProvisionTypeCode() {
		return CLOUD_PROVIDER_CODE // cloud code and provision code match for existing plugin
	}

	/**
	 * Returns the Morpheus Context for interacting with data stored in the Main Morpheus Application
	 * @return an implementation of the MorpheusContext for running Future based rxJava queries
	 */
	@Override
	MorpheusContext getMorpheus() {
		return this.@context
	}

	/**
	 * Returns the instance of the Plugin class that this provider is loaded from
	 * @return Plugin class contains references to other providers
	 */
	@Override
	Plugin getPlugin() {
		return this.@plugin
	}

	/**
	 * A unique shortcode used for referencing the provided provider. Make sure this is going to be unique as any data
	 * that is seeded or generated related to this provider will reference it by this code.
	 * @return short code string that should be unique across all other plugin implementations.
	 */
	@Override
	String getCode() {
		return CLOUD_PROVIDER_CODE
	}

	/**
	 * Provides the provider name for reference when adding to the Morpheus Orchestrator
	 * NOTE: This may be useful to set as an i18n key for UI reference and localization support.
	 *
	 * @return either an English name of a Provider or an i18n based key that can be scanned for in a properties file.
	 */
	@Override
	String getName() {
		return CLOUD_PROVIDER_NAME
	}
}<|MERGE_RESOLUTION|>--- conflicted
+++ resolved
@@ -110,11 +110,7 @@
 	 */
 	@Override
 	Collection<OptionType> getOptionTypes() {
-<<<<<<< HEAD
 		Collection<OptionType> options = []
-=======
-        Collection<OptionType> options = []
->>>>>>> 6aa7f4d3
 		options << new OptionType(
 				name: 'Api Url',
 				code: 'nutanix-prism-element-api-url',
@@ -126,7 +122,6 @@
 				inputType: OptionType.InputType.TEXT,
 				placeHolder: 'https://nutanix.domain.com:9440'
 		)
-<<<<<<< HEAD
 		options << new OptionType(
 				code: 'zoneType.nutanix.credential',
 				inputType: OptionType.InputType.CREDENTIAL,
@@ -145,27 +140,6 @@
 				optionSource: 'credentials',
 				config: '{"credentialTypes":["username-password"]}'
 		)
-=======
-        options << new OptionType(
-                code: 'zoneType.nutanix.credential',
-                inputType: OptionType.InputType.CREDENTIAL,
-                name: 'Credentials',
-                fieldName: 'type',
-                fieldLabel: 'Credentials',
-                fieldContext: 'credential',
-                fieldCode: 'gomorpheus.label.credentials',
-                fieldSet: '',
-                fieldGroup: 'Connection Config',
-                required: true,
-                global: false,
-                helpBlock: '',
-                defaultValue: 'local',
-                displayOrder: 1,
-                optionSource: 'credentials',
-				config: '{"credentialTypes":["username-password"]}'
-        )
->>>>>>> 6aa7f4d3
-
 		options << new OptionType(
 				name: 'Username',
 				code: 'nutanix-prism-element-username',
@@ -248,11 +222,7 @@
 				inputType: OptionType.InputType.CHECKBOX,
 		)
 
-<<<<<<< HEAD
 		return options
-=======
-        return options
->>>>>>> 6aa7f4d3
 	}
 
 	/**
@@ -555,7 +525,6 @@
 					]
 					HttpApiClient apiClient = new HttpApiClient()
 					apiClient.networkProxy = cloudInfo.apiProxy
-<<<<<<< HEAD
 					try {
 						def containerList = NutanixPrismElementApiService.listContainers(apiClient, authConfig)
 						if(containerList.success == true) {
@@ -565,13 +534,6 @@
 						}
 					} finally {
 						apiClient.shutdownClient()
-=======
-					def containerList = NutanixPrismElementApiService.listContainers(apiClient, authConfig)
-					if(containerList.success == true) {
-						return ServiceResponse.success()
-					} else {
-						return ServiceResponse.error('Invalid credentials')
->>>>>>> 6aa7f4d3
 					}
 				}
 			} else {
