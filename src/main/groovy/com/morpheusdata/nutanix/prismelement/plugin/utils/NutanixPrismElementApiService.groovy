--- conflicted
+++ resolved
@@ -18,23 +18,17 @@
 
 package com.morpheusdata.nutanix.prismelement.plugin.utils
 
-<<<<<<< HEAD
 import com.morpheusdata.core.util.ComputeUtility
 import com.morpheusdata.core.util.HttpApiClient
 import com.morpheusdata.core.util.MorpheusUtils
 import com.morpheusdata.model.Cloud
 import groovy.util.logging.Slf4j
 import org.apache.http.client.utils.URIBuilder
-=======
-import com.morpheusdata.core.util.HttpApiClient
-import com.morpheusdata.model.Cloud
 import com.morpheusdata.response.ServiceResponse
->>>>>>> 6aa7f4d3
 
 @Slf4j
 class NutanixPrismElementApiService {
 
-<<<<<<< HEAD
 	static standardApi = '/PrismGateway/services/rest/v1/'
 	static v2Api = '/api/nutanix/v2.0/'
 	static betaApi = '/api/nutanix/v0.8/'
@@ -1814,13 +1808,4 @@
 	static getNutanixApiNumber(Cloud cloud) {
 		return getNutanixApiVersion(cloud)?.replace('v', '')?.toDouble() ?: 1.0
 	}
-=======
-    static String getNutanixApiUrl(Cloud cloud) {
-       "http://localhost:9440"
-    }
-
-    static ServiceResponse listContainers(HttpApiClient httpApiClient, Map authConfig) {
-        ServiceResponse.success([])
-    }
->>>>>>> 6aa7f4d3
 }